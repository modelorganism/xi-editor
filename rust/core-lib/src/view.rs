--- conflicted
+++ resolved
@@ -898,7 +898,6 @@
         }
     }
 
-<<<<<<< HEAD
     pub fn get_line_range(&self, text: &Rope, region: &SelRegion) -> Range<usize> {
         let (first_line, _) = self.offset_to_line_col(text, region.min());
         let (last_line, last_col) =
@@ -910,7 +909,8 @@
         };
         let line_range = first_line..(last_line + 1);
         line_range
-=======
+  }
+
     /// Generate line breaks based on width measurement. Currently batch-mode,
     /// and currently in a debugging state.
     pub fn wrap_width(&mut self, text: &Rope, tab_ctx: &DocumentCtx,
@@ -919,7 +919,6 @@
         let width_px = 500.0;
         self.breaks = Some(linewrap::linewrap_width(text, style_spans, tab_ctx, width_px));
         self.wrap_col = WrapWidth::Width(width_px);
->>>>>>> c70233da
     }
 }
 
