--- conflicted
+++ resolved
@@ -86,7 +86,11 @@
 pub fn find_progress(cursor: &mut Cursor<RopeInfo>, lines: &mut LinesRaw, cm: CaseMatching, pat: &str,
     num_steps: usize, is_regex: bool) -> FindResult
 {
-<<<<<<< HEAD
+    // empty search string
+    if pat.is_empty() {
+        return FindResult::NotFound
+    }
+
     if is_regex {
         // regex scanner cannot check if regex is partially matching
         find_progress_iter(cursor, lines, pat, &|_| { Some(0) },
@@ -96,36 +100,6 @@
         match cm {
             CaseMatching::Exact => {
                 let b = pat.as_bytes()[0];
-=======
-    // empty search string
-    if pat.is_empty() {
-        return FindResult::NotFound
-    }
-
-    match cm {
-        CaseMatching::Exact => {
-            let b = pat.as_bytes()[0];
-            let scanner = |s: &str| memchr(b, s.as_bytes());
-            let matcher = compare_cursor_str;
-            find_progress_iter(cursor, pat, &scanner, &matcher, num_steps)
-        }
-        CaseMatching::CaseInsensitive => {
-            let pat_lower = pat.to_lowercase();
-            let b = pat_lower.as_bytes()[0];
-            let matcher = compare_cursor_str_casei;
-            if b == b'i' {
-                // 0xC4 is first utf-8 byte of 'İ'
-                let scanner = |s: &str| memchr3(b'i', b'I', 0xC4, s.as_bytes());
-                find_progress_iter(cursor, &pat_lower, &scanner, &matcher, num_steps)
-            } else if b == b'k' {
-                // 0xE2 is first utf-8 byte of u+212A (kelvin sign)
-                let scanner = |s: &str| memchr3(b'k', b'K', 0xE2, s.as_bytes());
-                find_progress_iter(cursor, &pat_lower, &scanner, &matcher, num_steps)
-            } else if b >= b'a' && b <= b'z' {
-                let scanner = |s: &str| memchr2(b, b - 0x20, s.as_bytes());
-                find_progress_iter(cursor, &pat_lower, &scanner, &matcher, num_steps)
-            } else if b < 0x80 {
->>>>>>> 0cea1bb7
                 let scanner = |s: &str| memchr(b, s.as_bytes());
                 let matcher = compare_cursor_str;
                 find_progress_iter(cursor, lines, pat, &scanner, &matcher, num_steps)
@@ -147,7 +121,8 @@
                     find_progress_iter(cursor, lines, &pat_lower, &scanner, &matcher, num_steps)
                 } else if b < 0x80 {
                     let scanner = |s: &str| memchr(b, s.as_bytes());
-                    find_progress_iter(cursor, lines, &pat_lower, &scanner, &matcher, num_steps)
+                    let matcher = compare_cursor_str;
+                    find_progress_iter(cursor, lines, pat, &scanner, &matcher, num_steps)
                 } else {
                     let c = pat.chars().next().unwrap();
                     let scanner = |s: &str| scan_lowercase(c, s);
@@ -269,10 +244,10 @@
 
 /// Compare whether the substring beginning at the cursor location matches
 /// the provided regular expression. The substring begins at the beginning
-/// of the leaf/start of the line.
-/// If the regular expression can match multiple lines then all leaves are
-/// consumed and matched against the regular expression. Otherwise only the
-/// current leaf is matched. Returns the start position of the match.
+/// of the start of the line.
+/// If the regular expression can match multiple lines then the entire text
+/// is consumed and matched against the regular expression. Otherwise only
+/// the current line is matched. Returns the start position of the match.
 fn compare_cursor_regex(cursor: &mut Cursor<RopeInfo>, lines: &mut LinesRaw, pat: &str, cm: CaseMatching) -> Option<usize> {
     let orig_position = cursor.pos();
     let total_len = cursor.total_len();
@@ -306,8 +281,7 @@
                 Some(mat) => {
                     // calculate start position based on where the match starts
                     let start_position = orig_position + mat.start();
-                    eprintln!("text {:?}", text);
-                    eprintln!("match {:?}", mat.start());
+
                     // update cursor and set to end of match
                     let end_position = orig_position + mat.end();
                     cursor.set(end_position);
